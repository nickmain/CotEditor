--- conflicted
+++ resolved
@@ -126,11 +126,7 @@
             return attrs?[.immutable] as? Bool ?? false
         }()
         
-<<<<<<< HEAD
-        NotificationCenter.default.post(name: DocumentAnalyzer.didUpdateFileInfoNotification, object: self.info)
-=======
-        NotificationCenter.default.post(name: .AnalyzerDidUpdateFileInfo, object: self)
->>>>>>> dfabd849
+        NotificationCenter.default.post(name: DocumentAnalyzer.didUpdateFileInfoNotification, object: self)
     }
     
     
